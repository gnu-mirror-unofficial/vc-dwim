<<<<<<< HEAD
2006-10-24  Ralf Wildenhues  <Ralf.Wildenhues@gmx.de>

	* tests/t-vc-chlog: Fail gracefully upon setup failure.  Compare
	output of the large test against three possibilities: the "perfect"
	output, that created by Exuberant Ctags, and that created by Emacs
	ctags.  Write all comparisons in the form `diff expected actual'.
	Report of failures fixed by this and the previous patch by
	Jim Meyering.

	* vc-chlog.in (func_extract_changed_lines): Rewrite to also output
	the number of prefix slashes to strip, and the start and ending line
	for each file the patch addresses.
	(func_extract_identifiers): Adjust, and get rid of...
	(func_extract_diff): ...removed.  Buggy and unusable.
=======
2006-10-25  Jim Meyering  <jim@meyering.net>

	* VC.pm (GIT DIFF_COMMAND): Change from 'git-diff' to 'cg-diff'.
	The latter detects renames by default.
	* vc-dwim.pl (main): Handle git-diff's rename-indicating syntax.
	* vc-dwim.pl (get_new_changelog_lines): Recognize a header line
	with only one comma, e.g., "@@ -1 +1,4 @@".
	* tests/git-mv: New file.  Test for both of the above changes.
	* tests/Makefile.am (TESTS): Add git-mv.
>>>>>>> f039a8d9

2006-10-23  Ralf Wildenhues  <Ralf.Wildenhues@gmx.de>

	* vc-chlog.in (func_help): Update TODO.
	* vc-dwim.pl (get_diffs, get_new_changelog_lines): Add some
	semicolons.
	(exists_editor_backup): Actually test the other suffixes.

2006-10-22  Jim Meyering  <meyering@rho.meyering.net>

	* tests/trap-setup: New file.  Factor trap-related code out of tests.
	* tests/Makefile.am (EXTRA_DIST): Add trap-setup.
	* tests/cl-but-no-diff: Use trap-setup, rather than open-coding it.
	* tests/cl-other-user: Likewise.
	* tests/leading-comment: Likewise.
	* tests/no-star: Likewise.
	* tests/no-vc: Likewise.
	* tests/subdir: Likewise.
	* tests/subdir-cvs: Likewise.
	* tests/symlinked-changelog: Likewise.
	* tests/t-vc-chlog: Likewise.
	* tests/two-line-attr: Likewise.
	* tests/two-vc: Likewise.

2006-10-22  Ralf Wildenhues  <Ralf.Wildenhues@gmx.de>

	* configure.ac: Compute and substitute AWK, CTAGS,
	ctags_strip_type_column.  Prefer Exuberant Ctags, do a feature
	test for the extra column.  Make `vc-chlog' a config file.
	* Makefile.am: Adjust, no need for manual rule any more.
	* vc-chlog.in: Adjust.

	* tests/Makefile.am: Ensure `cd' does not fail.
	* tests/cl-but-no-diff: Likewise.
	* tests/cl-other-user: Likewise.
	* tests/leading-comment: Likewise.
	* tests/no-star: Likewise.
	* tests/no-vc: Likewise.
	* tests/subdir: Likewise.
	* tests/subdir-cvs: Likewise.
	* tests/symlinked-changelog: Likewise.
	* tests/t-vc-chlog: Likewise.
	* tests/two-line-attr: Likewise.
	* tests/two-vc: Likewise.

	* tests/cl-but-no-diff: Quote to allow spaces in `pwd` output.
	* tests/cl-other-user: Likewise.
	* tests/leading-comment: Likewise.
	* tests/no-star: Likewise.
	* tests/no-vc: Likewise.
	* tests/subdir: Likewise.
	* tests/subdir-cvs: Likewise.
	* tests/symlinked-changelog: Likewise.
	* tests/two-line-attr: Likewise.
	* tests/two-vc: Likewise.

	* tests/t-vc-chlog: Adjust to style of other tests.

2006-10-21  Ralf Wildenhues  <Ralf.Wildenhues@gmx.de>

	* vc-chlog.in (func_extract_changed_lines): Factor code a bit.

	* vc-chlog.in (func_extract_changed_lines): Detect diffs that
	contain zero hunks for some file.  Warn, do not output its name.
	* tests/t-vc-chlog: Adjust.

2006-10-20  Jim Meyering  <jim@meyering.net>

	* vc-dwim.pl (exists_editor_backup): Check for less-common Vim
	backup file names.  Suggestion from Ralf Wildenhues.

2006-10-20  Ralf Wildenhues  <Ralf.Wildenhues@gmx.de>

	* vc-chlog.in: New script.
	* NEWS: Update.
	* Makefile.am: Update.
	* tests/t-vc-chlog: New test.
	* tests/Makefile.am: Update.

2006-10-14  Jim Meyering  <jim@meyering.net>

	* VC.pm: Add comments outlining functions-to-be.

2006-10-11  Jim Meyering  <jim@meyering.net>

	* vc-dwim.pl (main): Disable git's pager, which would otherwise
	default to pipe to $PAGER, now, for "git diff".

2006-10-06  Jim Meyering  <jim@meyering.net>

	* vc-dwim.pl (main): Accept a two-line ChangeLog attribution.
	* tests/two-line-attr: New test for the above.
	* tests/Makefile.am (TESTS): Add new test name.

2006-09-28  Jim Meyering  <jim@meyering.net>

	* vc-dwim.pl (main): Make a single ChangeLog argument optional,
	when it's in the current directory.
	With --diff, don't require a command line argument.  I.e., assume "."

2006-09-27  Jim Meyering  <jim@meyering.net>

	* vc-dwim.pl (DESCRIPTION): In the default mode, mention that
	the ChangeLog must be locally modified.
	(get_new_changelog_lines): Bail out right away if diff output is empty.
	Give a diagnostics, when "diff" shows no newly added lines,
	and when it produces no output at all.

2006-09-23  Jim Meyering  <jim@meyering.net>

	* configure.ac: Version 0.2.2-devel.
	* NEWS: Update.

	* configure.ac: Version 0.2.1.
	* NEWS: Update the release date.

	* Makefile.am (release): Don't allow reuse of a release tag.

	* Makefile.am (vc-dwim): Get revision from ".", not vc-dwim.pl.
	(release): Don't tag if there are pending changes.

	* Makefile.am (vc-dwim): Factor: s/vc-dwim/$@/.
	(release): New target.

	* tests/require-hg: Discard stderr output.
	* tests/require-git: Likewise.
	* Makefile.am (vc-dwim): Likewise.

	* tests/cl-but-no-diff: Require git.

	* tests/Makefile.am (EXTRA_DIST): Add require-git and require-hg.

	Arrange to skip tests that use hg or git, if they're not available.
	* tests/require-git, tests/require-hg: New files.
	* tests/two-vc: Require git and hg.
	* tests/symlinked-changelog: Likewise.
	* tests/cl-other-user: Require git.
	* tests/leading-comment: Likewise.
	* tests/no-star: Likewise.
	* tests/subdir: Likewise.

	* tests/subdir-cvs: Clarify comment.

	* Makefile.am (gen_vc_name_list): Remove stray closing paren.
	Don't use double quotes.

	* tests/Makefile.am (perllibdir): Use $(am__cd), rather than
	just "cd", since the former may produce unwanted output.
	Suggestion from Ralf Wildenhues.

2006-09-22  Jim Meyering  <jim@meyering.net>

	* VC.pm: Undo last change.  Instead, add this...
	(vc_names): ...new function.
	* Makefile.am (gen_vc_name_list): Use the function, not the variable.

	* configure.ac (AM_INIT_AUTOMAKE): Add 'check-news'.

	* NEWS: Mention these portability fixes.

	* Makefile.am (vc-dwim): Compute hg version string of vc-dwim.pl even
	when doing a non-srcdir build.  Suggestion from Ralf Wildenhues.

	* Makefile.am (vc-dwim): Don't fail if hg doesn't recognize the
	--limit or --template options.  Reported by Ralf Wildenhues.
	(gen_vc_name_list): Adjust so it works also in a non-srcdir build.

	* vc-dwim.pl: Consistently say that this file is covered by the
	GPL (rather than a mix of GPL and LGPL).  Reported by Ralf Wildenhues.

	* VC.pm ($vc_cmd): Declare via "our", so that we can ...
	* Makefile.am (gen_vc_name_list): ...get the list of VC programs
	without relying on ./vc-dwim, a circular dependency.
	(vc-dwim): Use $(srcdir)/vc-dwim.pl, not the GNU-make specific "$<".
	Reported by Ralf Wildenhues.

2006-09-21  Jim Meyering  <jim@meyering.net>

	* configure.ac (VERSION): 0.2.
	* NEWS: Record today's date.

	* Makefile.am (vc-dwim): Don't include parentheses in --version
	output if they would be empty.

	* configure.ac (VERSION): 0.1.5.
	* README: Write it.

	* tests/Makefile.am (XFAIL): Remove.
	* tests/no-vc: New test.  Disabled for now.

	* vc-dwim.pl: Add copyright.
	* Coda.pm: Update comments.

	* vc-dwim.pl (find_relevant_file_name): Don't die for irregular
	ChangeLog lines.  Instead, return (undef, 1).  Adjust caller.
	(main): Allow a blank line between summary line(s) and per-file entries.

	* tests/cl-other-user: New file.
	* tests/Makefile.am (TESTS): Add it.

	* vc-dwim.pl (main): Simplify a regexp.

2006-09-19  Jim Meyering  <jim@meyering.net>

	* vc-dwim.pl (main): Factor out some chdir/run-cmd/chdir-back
	duplication, into...
	(do_at): ...this new function.  Used for both --diff and --commit.
	Die also if Cwd::getcwd fails -- yes, it can happen.

2006-09-18  Jim Meyering  <jim@meyering.net>

	* vc-dwim.pl (main): Rewrite not to use Tie::IxHash.

	* vc-dwim.pl (main): Remove the --vc=VC_NAME option.

2006-09-17  Jim Meyering  <jim@meyering.net>

	* configure.ac (VERSION): 0.1.4.
	* vc-dwim.pl (DESCRIPTION): Describe new feature.
	* TODO: Remove this item.

	With this change, commits also work with a symlinked ChangeLog.
	* vc-dwim.pl (main): Don't create the log message file and perform
	the commit here.  Instead, do both...
	(do_commit): ...here, in this new function.

	* tests/symlinked-changelog: Test for the above.

	With this change, diffs work with a symlinked ChangeLog.
	* vc-dwim.pl (main): Handle a ChangeLog that is symlinked to a
	version-controlled ChangeLog file in another directory.

	* tests/symlinked-changelog: Now this test passes.
	* tests/Makefile.am (XFAIL_TESTS): Remove it.

	* VC.pm (GIT): Change string value from 'cg' to 'git'.
	* tests/two-vc: Adjust expected output accordingly.
	* tests/cl-but-no-diff: Likewise.

	* Makefile.am: Include date and hash in --version output.
	(vc-dwim): Declare to be "-dirty" if *any* file in this
	hierarchy has not-checked-in changes.

	* tests/symlinked-changelog: New file.
	* tests/Makefile.am (TESTS): Add symlinked-changelog.
	(XFAIL_TESTS): Expect two failures.

	* vc-dwim.pl (main): Indent the list of offending file-name/VC-name
	pairs in a diagnostic.
	* tests/two-vc (vc-dwim): Update expected output, accordingly.

	* VC.pm: Rename constant: CG -> GIT.
	* vc-dwim.pl (main): Likewise.

2006-09-15  Jim Meyering  <jim@meyering.net>

	* vc-dwim.pl (main): Fix detection of multiple VCS.
	* tests/two-vc: New file.  Test for the above.

2006-09-14  Jim Meyering  <jim@meyering.net>

	* vc-dwim.pl (valid_file_name): Fix erroneous regexp.

	* vc-dwim.pl (get_diffs): Simplify a loop.  From Ed Santiago.

	* vc-dwim.pl: Move a bunch of comments into...
	* TODO: ...this new file.

	* configure.ac: Require automake 1.9.6 and autoconf-2.59.

2006-09-13  Jim Meyering  <jim@meyering.net>

	* README-devel: New file.

	* vc-dwim.pl (Doc): Say to report bugs to the author.

	* VC.pm (new): Remove trailing newline.
	Unlike die/warn, croak doesn't need/use it.  From Ed Santiago.

2006-09-12  Jim Meyering  <jim@meyering.net>

	* vc-dwim.pl (exists_editor_backup): Recognize Vim temporaries, too.

2006-09-09  Jim Meyering  <jim@meyering.net>

	* vc-dwim.pl: Update comments.
	(usage): Calling parse_from_filehandle with *DATA doesn't
	work after all.  Revert that part of the 2006-09-05 change.
	(get_diffs): Remove some useless trailing spaces from unidiff output.
	(main): Handle unidiff output that may now include empty lines.

	* configure.ac: Version 0.1.3.

	Work even when run from a subdir with git or hg.
	* VC.pm (full_file_name, diff_outputs_full_file_names): New methods.
	(new): Record depth of "." relative to "top" level directory, when
	using a VC like hg or git.
	* vc-dwim.pl (main): When checking whether each affected file
	is listed in the "diff" output, look up full name, if necessary,
	i.e., for hg or git.
	* tests/subdir: Adapt test, now that this finally works.
	* tests/Makefile.am (XFAIL_TESTS): Remove, now that this test
	no longer fails.

2006-09-08  Jim Meyering  <jim@meyering.net>

	* VC.pm: New file.  Factored out of...
	* vc-dwim.pl: ...here.
	* Makefile.am (dist_perllib_DATA): Add VC.pm.

2006-09-06  Jim Meyering  <jim@meyering.net>

	* configure.ac: Version 0.1.3-pre.
	* configure.ac: Version 0.1.2.

	Performance tweak.  Probably not worthwhile, seeing as how it's
	not based on profiling, but for a command like "./vc-dwim --diff",
	it does avoid loading the module.
	* vc-dwim.pl (main): "use" Tie::IxHash only if we'll need it.

	* vc-dwim.pl: Remove now-unnecessary "use dir ...".

	* tests/Makefile.am (TESTS): Add cl-but-no-diff and subdir-cvs.
	* tests/subdir-cvs: New file.

2006-09-05  Jim Meyering  <jim@meyering.net>

	* vc-dwim.pl (verbose_cmd): Quote meta-characters.

	* vc-dwim.pl (usage): Remove now-duplicated/redundant --help text.
	Instead, generate nearly the same output using Pod::PlainText.
	(usage): Use *DATA directly, suggestion from Ed Santiago.
	Remove now-unused local.

	* Makefile.am (SUBDIRS): Prepend ".", so that we're sure to build
	in this directory, updating vc-dwim if needed, before running tests.

	Better parsing.
	* vc-dwim.pl (change_log_line_extract_file_list): Move this function
	"up", to precede new use...
	(find_relevant_file_name): ...here, rather than requiring a more
	limited syntax.
	* tests/cl-but-no-diff: New file.

	* Makefile.am (gen_vc_name_list): Define.  Used to put list
	of recognized version control systems in perldoc output.

	* configure.ac: Version 0.1.1.
	* vc-dwim.pl: Add --print-vc-list option.  Clean up documentation.

	Don't annotate summary lines, and fix a bug.
	* vc-dwim.pl (find_relevant_file): Return a pair.
	(main): Update caller.  Don't add prefix on a summary line.
	(main): Update $offset also when removing leading blank lines.

	* tests/leading-comment: Fix it.

	* vc-dwim.pl (find_relevant_file): Rename from find_parent_file.

2006-09-04  Jim Meyering  <jim@meyering.net>

	* tests/subdir: New file.  Currently expected to fail.
	* tests/Makefile.am (TESTS): Add subdir.

	* vc-dwim.pl: Use $PROCESS_STATUS in place of equivalent code.

	Autoconfiscate, Automakify, and add tests.
	* vc-dwim.pl: Set @INC.  Use @PERL@.

	* ProcessStatus.pm, Coda.pm: New files.

	* vc-dwim.pl: Rename from vc-dwim.
	* vc-dwim: Rename to vc-dwim.pl.

	* vc-dwim: Put documentation in perldoc format.
	Make $VERSION substitutable.

	* vc-dwim (main): Adjust $offset to reflect removal of two lines.
	Depend on Coda.pm and ProcessStatus.pm being in the directory alongside
	this script.
	(main): Add a colon after $file, in the constructed "*"-line.
	(find_parent_file): If the "*" line looks like "* file_name:", don't
	return the ":" as part of the extracted file name.
	(main): Push log file lines onto @log_msg_lines list only *after*
	they might be modified by the find_parent_file()-using code.
	Fix some ?: regexp modifiers that were written as :?.

2006-09-02  Jim Meyering  <jim@meyering.net>

	* vc-dwim: Rename from cvci.
	* cvci: Rename to vc-dwim cvci.
	(main): Tighten up a regexp.
	Add FIXME comment.

2006-09-01  Jim Meyering  <jim@meyering.net>

	* cvci (verbose_cmd): New function.  For consistent verbose output.
	(get_diffs): Use 4+-arg form of open, to avoid quoting problems.

	Allow the user to specify VC manually, in case s/he is using more
	than one (e.g., CVS + RCS).
	* cvci: Implement this, via new --vc=VC_NAME option.
	(usage): Document --vc=VC_NAME.

	* cvci (main): Use a more accurate regexp for +++/--- diff lines.
	Don't print log-summary or diff output unless everything is ok.
	Don't require the existence of a file if it's marked for deletion.
	On the contrary, require its *non*-existence.
	(vc_name): Return undef, rather than 'unknown'.
	(main): Make the code to handle non-'*'-prefixed lines work again.

	* cvci: Use git-diff, not cg-diff, since I don't like being forced
	to use a pager.

	* cvci: New option: --diff.

	* cvci (main): Use a non-greedy (shy) ".*", in case there are two
	or more ":"s on a "*" line.
	E.g., the new-option line, above.

2006-08-30  Jim Meyering  <jim@meyering.net>

	* cvci (main): Handle a diff reflecting an hg-added file.

2006-08-29  Jim Meyering  <jim@meyering.net>

	* cvci (HG, CG, CVS, SVN): Factor out constant names of the version
	control systems we know about.
	Ensure that each affected file is mentioned in @$diff_lines
	Thus, if a new file is listed in a ChangeLog entry, but not e.g.,
	"hg add"ed, this will catch the error.  Another explanation: a typo,
	in case you manually (mis)typed the file name in the ChangeLog.

	* cvci (change_log_line_extract_file_list): New function.
	(main): Handle multiple, comma-separated file names per "*"-
	ChangeLog line.

2006-08-25  Jim Meyering  <jim@meyering.net>

	* cvci (main): Work once again when the first added line is blank.
	(main): Remove the first line, if it is blank.
	Fix a couple of other minor bugs.
	(main): New function.

2006-08-24  Jim Meyering  <jim@meyering.net>

	Work when the first added ChangeLog line doesn't start with '*'.
	* cvci (get_new_changelog_lines): Allow removed ChangeLog lines.
	(get_new_changelog_lines): Update to handle offsets.
	(get_new_changelog_lines): Push offset only once per @@ marker.

	* cvci (get_new_changelog_lines): Rewrite to use get_diffs().
	(exists_editor_backup): Work also for files not in ".".

	* cvci: Add svn.

2006-08-23  Jim Meyering  <jim@meyering.net>

	* cvci (get_new_changelog_lines): Work better for hg.
	(vc_name): Remove debugging cruft.

	* cvci (vc_name): New function.
	(main): Use it.

2006-08-22  Jim Meyering  <jim@meyering.net>

	* cvci (get_new_changelog_lines): Don't require 2nd "@@"
	to be at the end of line.  With hg diff -p, it's not.

	* cvci: Add hg support, fix cg commit command.
	Really check in yesterday's change.
	Unlink message file only after the commit command.

2006-08-21  Jim Meyering  <jim@meyering.net>

	* cvci: Now, works for cogito/git, too.
	* cvci: Clean up.  Detect unsaved temps of the affected files, too,
	not just of the ChangeLogs.<|MERGE_RESOLUTION|>--- conflicted
+++ resolved
@@ -1,19 +1,3 @@
-<<<<<<< HEAD
-2006-10-24  Ralf Wildenhues  <Ralf.Wildenhues@gmx.de>
-
-	* tests/t-vc-chlog: Fail gracefully upon setup failure.  Compare
-	output of the large test against three possibilities: the "perfect"
-	output, that created by Exuberant Ctags, and that created by Emacs
-	ctags.  Write all comparisons in the form `diff expected actual'.
-	Report of failures fixed by this and the previous patch by
-	Jim Meyering.
-
-	* vc-chlog.in (func_extract_changed_lines): Rewrite to also output
-	the number of prefix slashes to strip, and the start and ending line
-	for each file the patch addresses.
-	(func_extract_identifiers): Adjust, and get rid of...
-	(func_extract_diff): ...removed.  Buggy and unusable.
-=======
 2006-10-25  Jim Meyering  <jim@meyering.net>
 
 	* VC.pm (GIT DIFF_COMMAND): Change from 'git-diff' to 'cg-diff'.
@@ -23,7 +7,21 @@
 	with only one comma, e.g., "@@ -1 +1,4 @@".
 	* tests/git-mv: New file.  Test for both of the above changes.
 	* tests/Makefile.am (TESTS): Add git-mv.
->>>>>>> f039a8d9
+
+2006-10-24  Ralf Wildenhues  <Ralf.Wildenhues@gmx.de>
+
+	* tests/t-vc-chlog: Fail gracefully upon setup failure.  Compare
+	output of the large test against three possibilities: the "perfect"
+	output, that created by Exuberant Ctags, and that created by Emacs
+	ctags.  Write all comparisons in the form `diff expected actual'.
+	Report of failures fixed by this and the previous patch by
+	Jim Meyering.
+
+	* vc-chlog.in (func_extract_changed_lines): Rewrite to also output
+	the number of prefix slashes to strip, and the start and ending line
+	for each file the patch addresses.
+	(func_extract_identifiers): Adjust, and get rid of...
+	(func_extract_diff): ...removed.  Buggy and unusable.
 
 2006-10-23  Ralf Wildenhues  <Ralf.Wildenhues@gmx.de>
 
